[package]
name = "scavenger"
version = "1.0.0"
authors = ["PoC Consortium <bots@cryptoguru.org>"]
description = """
Scavenger - a Burst miner written in Rust
"""
build = "build.rs"
repository = "https://github.com/PoC-Consortium/scavenger"
documentation = "https://github.com/PoC-Consortium/scavenger"
keywords = ["burstcoin", "miner", "rust","cryptocurrency"]
readme = "README.md"

[dependencies]
hyper = "0.12"
serde = "1.0"
serde_json = "1.0"
serde_derive = "1.0"
serde_yaml = "0.7"
libc = "0.1"
hex = "0.3.1"
tokio = "0.1"
tokio-core = "0.1"
url = "1.7.1"
chan = "0.1.21"
futures = "0.1.22"
rayon = "1.0"
num_cpus = "0.2"
sys-info = "*"
stopwatch = "0.0.7"
cfg-if = "0.1"
filetime = "0.2"
clap = "~2.30"
rand = "0.5"
log = "0.4.3"
log4rs = { version = "0.8.0", features = ["rolling_file_appender", "compound_policy", "size_trigger", "fixed_window_roller"] }
chrono = "0.4.5"
<<<<<<< HEAD
ocl-core = "0.10.0"

=======
hyper-rustls = "0.14.0"
core_affinity = "0.5.9"
>>>>>>> 7e897cf0

[target.'cfg(windows)'.dependencies]
winapi = { version = "0.3", features = ["fileapi"] }

[build-dependencies]
cc = "1.0"<|MERGE_RESOLUTION|>--- conflicted
+++ resolved
@@ -35,13 +35,10 @@
 log = "0.4.3"
 log4rs = { version = "0.8.0", features = ["rolling_file_appender", "compound_policy", "size_trigger", "fixed_window_roller"] }
 chrono = "0.4.5"
-<<<<<<< HEAD
 ocl-core = "0.10.0"
 
-=======
 hyper-rustls = "0.14.0"
 core_affinity = "0.5.9"
->>>>>>> 7e897cf0
 
 [target.'cfg(windows)'.dependencies]
 winapi = { version = "0.3", features = ["fileapi"] }
